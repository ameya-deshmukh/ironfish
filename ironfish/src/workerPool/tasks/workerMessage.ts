--- conflicted
+++ resolved
@@ -7,15 +7,11 @@
 
 export enum WorkerMessageType {
   CreateMinersFee = 0,
-<<<<<<< HEAD
   CreateTransaction = 1,
   JobError = 2,
-=======
-  JobError = 1,
-  Sleep = 2,
->>>>>>> 7bcce7a9
-  SubmitTelemetry = 3,
-  VerifyTransaction = 4,
+  Sleep = 3,
+  SubmitTelemetry = 4,
+  VerifyTransaction = 5,
 }
 
 export abstract class WorkerMessage implements Serializable {
