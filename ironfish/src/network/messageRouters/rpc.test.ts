/* This Source Code Form is subject to the terms of the Mozilla Public
 * License, v. 2.0. If a copy of the MPL was not distributed with this
 * file, You can obtain one at https://mozilla.org/MPL/2.0/. */

jest.mock('./rpcId')
import { mocked } from 'ts-jest/utils'
import { AddressManager } from '../peers/addressManager'
import { NetworkError } from '../peers/connections/errors'
import { PeerAddressManager } from '../peers/peerAddressManager'
import { PeerManager } from '../peers/peerManager'
import { getConnectedPeer, mockHostsStore, mockLocalPeer } from '../testUtilities'
import { CannotSatisfyRequestError, Direction, RequestTimeoutError, RpcRouter } from './rpc'
import { nextRpcId, rpcTimeoutMillis } from './rpcId'

describe('RPC Router', () => {
  beforeEach(() => {
    jest.resetAllMocks()
    jest.useFakeTimers()
  })

  beforeEach(() => {
    mocked(nextRpcId).mockReturnValue(91)
    mocked(rpcTimeoutMillis).mockReturnValue(10)
  })

  it('Registers an RPC Handler', () => {
<<<<<<< HEAD
    const peers = new PeerManager(mockLocalPeer(), new PeerAddressManager(mockHostsStore()))
=======
    const peers = new PeerManager(mockLocalPeer(), new AddressManager(mockHostsStore()))
>>>>>>> 14069950
    const router = new RpcRouter(peers)
    const handler = jest.fn()
    router.register('test', handler)
    expect(router['handlers'].size).toBe(1)
    expect(router['handlers'].get('test')).toBe(handler)
  })

  it('should time out RPC requests', async () => {
<<<<<<< HEAD
    const peers = new PeerManager(mockLocalPeer(), new PeerAddressManager(mockHostsStore()))
=======
    const peers = new PeerManager(mockLocalPeer(), new AddressManager(mockHostsStore()))
>>>>>>> 14069950
    const sendToMock = jest.spyOn(peers, 'sendTo')

    const { peer } = getConnectedPeer(peers)
    const peerCloseMock = jest.spyOn(peer, 'close')

    const router = new RpcRouter(peers)
    const handlerMock = jest.fn()
    router.register('test', handlerMock)
    expect(router['requests'].size).toBe(0)

    const promise = router.requestFrom(peer, {
      type: 'test',
      payload: { test: 'payload' },
    })

    expect(router['requests'].size).toBe(1)
    jest.runOnlyPendingTimers()

    expect(router['requests'].size).toBe(0)
    expect(sendToMock).toHaveBeenCalledTimes(1)
    expect(peerCloseMock).toHaveBeenCalled()
    await expect(promise).toRejectErrorInstance(RequestTimeoutError)
  })

  it('should reject requests when connection disconnects', async () => {
<<<<<<< HEAD
    const peers = new PeerManager(mockLocalPeer(), new PeerAddressManager(mockHostsStore()))
=======
    const peers = new PeerManager(mockLocalPeer(), new AddressManager(mockHostsStore()))
>>>>>>> 14069950
    const sendToMock = jest.spyOn(peers, 'sendTo')

    const { peer, connection } = getConnectedPeer(peers)
    const peerCloseMock = jest.spyOn(peer, 'close')

    const router = new RpcRouter(peers)
    router.register('test', jest.fn())
    expect(router['requests'].size).toBe(0)

    const subscribers = connection.onStateChanged.subscribers

    const promise = router.requestFrom(peer, {
      type: 'test',
      payload: { test: 'payload' },
    })

    expect(router['requests'].size).toBe(1)
    expect(connection.onStateChanged.subscribers).toBeGreaterThan(subscribers)
    connection.close()

    expect(connection.onStateChanged.subscribers).toBeLessThanOrEqual(subscribers)
    expect(router['requests'].size).toBe(0)
    expect(sendToMock).toHaveBeenCalledTimes(1)
    expect(peerCloseMock).not.toHaveBeenCalled()
    await expect(promise).toRejectErrorInstance(NetworkError)
  })

  it('should increment and decrement pendingRPC', async () => {
    mocked(nextRpcId).mockReturnValue(91)

<<<<<<< HEAD
    const peers = new PeerManager(mockLocalPeer(), new PeerAddressManager(mockHostsStore()))
=======
    const peers = new PeerManager(mockLocalPeer(), new AddressManager(mockHostsStore()))
>>>>>>> 14069950
    jest.spyOn(peers, 'sendTo')
    const { peer } = getConnectedPeer(peers, 'peer')

    const router = new RpcRouter(peers)
    router.register('test', jest.fn())

    void router.requestFrom(peer, {
      type: 'test',
      payload: { test: 'payload' },
    })
    expect(peer.pendingRPC).toBe(1)

    await router.handle(peer, {
      rpcId: 91,
      direction: Direction.response,
      type: 'test',
      payload: { response: 'payload' },
    })
    expect(peer.pendingRPC).toBe(0)
  })

  it('Handles a response as a resolved request promise', async () => {
    mocked(nextRpcId).mockReturnValue(91)
    mocked(rpcTimeoutMillis).mockReturnValue(1000)

<<<<<<< HEAD
    const peers = new PeerManager(mockLocalPeer(), new PeerAddressManager(mockHostsStore()))
=======
    const peers = new PeerManager(mockLocalPeer(), new AddressManager(mockHostsStore()))
>>>>>>> 14069950

    const router = new RpcRouter(peers)
    router.register('test', jest.fn())

    const { peer: peer1 } = getConnectedPeer(peers)
    const { peer: peer2 } = getConnectedPeer(peers)

    const promise = router.requestFrom(peer1, {
      type: 'test',
      payload: { test: 'payload' },
    })

    const response = {
      rpcId: 91,
      direction: Direction.response,
      type: 'test',
      payload: { response: 'payload' },
    }

    await router.handle(peer2, response)
    await expect(promise).resolves.toMatchObject({
      message: response,
    })

    expect(router['requests'].size).toBe(0)
  })

  it('Catches a cannotSatisfy error and returns the appropriate type', async () => {
    mocked(nextRpcId).mockReturnValue(18)

<<<<<<< HEAD
    const peers = new PeerManager(mockLocalPeer(), new PeerAddressManager(mockHostsStore()))
=======
    const peers = new PeerManager(mockLocalPeer(), new AddressManager(mockHostsStore()))
>>>>>>> 14069950
    const sendToMock = jest.fn()
    peers.sendTo = sendToMock

    const handlerMock = jest.fn(() => {
      throw new CannotSatisfyRequestError('Bad request')
    })
    const router = new RpcRouter(peers)
    router.register('test', handlerMock)

    const { peer } = getConnectedPeer(peers)
    await router.handle(peer, {
      rpcId: 18,
      direction: Direction.request,
      type: 'test',
      payload: { test: 'payload' },
    })

    expect(router['requests'].size).toBe(0)
    expect(sendToMock).toBeCalledTimes(1)
    expect(sendToMock).toHaveBeenCalledWith(
      peer,
      expect.objectContaining({
        direction: Direction.response,
        type: 'cannotSatisfyRequest',
      }),
    )
  })
})<|MERGE_RESOLUTION|>--- conflicted
+++ resolved
@@ -6,7 +6,6 @@
 import { mocked } from 'ts-jest/utils'
 import { AddressManager } from '../peers/addressManager'
 import { NetworkError } from '../peers/connections/errors'
-import { PeerAddressManager } from '../peers/peerAddressManager'
 import { PeerManager } from '../peers/peerManager'
 import { getConnectedPeer, mockHostsStore, mockLocalPeer } from '../testUtilities'
 import { CannotSatisfyRequestError, Direction, RequestTimeoutError, RpcRouter } from './rpc'
@@ -24,11 +23,7 @@
   })
 
   it('Registers an RPC Handler', () => {
-<<<<<<< HEAD
-    const peers = new PeerManager(mockLocalPeer(), new PeerAddressManager(mockHostsStore()))
-=======
     const peers = new PeerManager(mockLocalPeer(), new AddressManager(mockHostsStore()))
->>>>>>> 14069950
     const router = new RpcRouter(peers)
     const handler = jest.fn()
     router.register('test', handler)
@@ -37,11 +32,7 @@
   })
 
   it('should time out RPC requests', async () => {
-<<<<<<< HEAD
-    const peers = new PeerManager(mockLocalPeer(), new PeerAddressManager(mockHostsStore()))
-=======
     const peers = new PeerManager(mockLocalPeer(), new AddressManager(mockHostsStore()))
->>>>>>> 14069950
     const sendToMock = jest.spyOn(peers, 'sendTo')
 
     const { peer } = getConnectedPeer(peers)
@@ -67,11 +58,7 @@
   })
 
   it('should reject requests when connection disconnects', async () => {
-<<<<<<< HEAD
-    const peers = new PeerManager(mockLocalPeer(), new PeerAddressManager(mockHostsStore()))
-=======
     const peers = new PeerManager(mockLocalPeer(), new AddressManager(mockHostsStore()))
->>>>>>> 14069950
     const sendToMock = jest.spyOn(peers, 'sendTo')
 
     const { peer, connection } = getConnectedPeer(peers)
@@ -102,11 +89,7 @@
   it('should increment and decrement pendingRPC', async () => {
     mocked(nextRpcId).mockReturnValue(91)
 
-<<<<<<< HEAD
-    const peers = new PeerManager(mockLocalPeer(), new PeerAddressManager(mockHostsStore()))
-=======
     const peers = new PeerManager(mockLocalPeer(), new AddressManager(mockHostsStore()))
->>>>>>> 14069950
     jest.spyOn(peers, 'sendTo')
     const { peer } = getConnectedPeer(peers, 'peer')
 
@@ -132,11 +115,7 @@
     mocked(nextRpcId).mockReturnValue(91)
     mocked(rpcTimeoutMillis).mockReturnValue(1000)
 
-<<<<<<< HEAD
-    const peers = new PeerManager(mockLocalPeer(), new PeerAddressManager(mockHostsStore()))
-=======
     const peers = new PeerManager(mockLocalPeer(), new AddressManager(mockHostsStore()))
->>>>>>> 14069950
 
     const router = new RpcRouter(peers)
     router.register('test', jest.fn())
@@ -167,11 +146,7 @@
   it('Catches a cannotSatisfy error and returns the appropriate type', async () => {
     mocked(nextRpcId).mockReturnValue(18)
 
-<<<<<<< HEAD
-    const peers = new PeerManager(mockLocalPeer(), new PeerAddressManager(mockHostsStore()))
-=======
     const peers = new PeerManager(mockLocalPeer(), new AddressManager(mockHostsStore()))
->>>>>>> 14069950
     const sendToMock = jest.fn()
     peers.sendTo = sendToMock
 
